[project]
name = "conversation-system"
version = "1.0.0"
description = "Natural voice interactions with AI models using WhisperKit, Claude/Gemini, and ElevenLabs"
readme = "README.md"
requires-python = ">=3.11"
dependencies = [
    "elevenlabs>=2.3.0",
    "python-dotenv>=1.1.0",
    "ruff-lsp>=0.0.62",
    "pygame>=2.5.0",
    "google-generativeai>=0.3.0",
    "structlog>=23.0.0",
    "click>=8.0.0",
    "pyaudio>=0.2.14",
<<<<<<< HEAD
    "sounddevice>=0.4.6",
    "soundfile>=0.12.1",
    "webrtcvad>=2.0.10",
    "numpy>=1.24.0",
=======
    "pytest>=7.0.0",
>>>>>>> 12796a8f
]<|MERGE_RESOLUTION|>--- conflicted
+++ resolved
@@ -13,12 +13,9 @@
     "structlog>=23.0.0",
     "click>=8.0.0",
     "pyaudio>=0.2.14",
-<<<<<<< HEAD
     "sounddevice>=0.4.6",
     "soundfile>=0.12.1",
     "webrtcvad>=2.0.10",
     "numpy>=1.24.0",
-=======
     "pytest>=7.0.0",
->>>>>>> 12796a8f
 ]